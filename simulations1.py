--- conflicted
+++ resolved
@@ -315,12 +315,8 @@
     dK_GxE = ddot(g.ravel(), ddot(Sigma, g.ravel()))
     Q_GxE = (P0y.T @ dK_GxE @ P0y) / 2
     for i, rho in enumerate(rhos):
-<<<<<<< HEAD
-            Q[i] = (rho * Q_G + (1 - rho) * Q_GxE) / 2
-=======
+
         Q[i] = (rho * Q_G + (1 - rho) * Q_GxE) / 2
-
->>>>>>> 7f9d11af
 
 "Interaction test"
 
